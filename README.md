--- conflicted
+++ resolved
@@ -134,13 +134,9 @@
   precision="float32-high",   # or "float32-highest" / "float64
 )
 atoms = molecule("C6H6")
-<<<<<<< HEAD
-atoms.info["charge"] = 1.0  # total charge
-atoms.info["spin"] = 1.0  # multiplicity (2S+1)
-=======
+
 atoms.info["charge"] = 0  # total charge
-atoms.info["spin"] = 1  # total spin
->>>>>>> e37cdb27
+atoms.info["spin"] = 1  #  spin multiplicity
 graph = atomic_system.ase_atoms_to_atom_graphs(atoms, orbff.system_config, device=device)
 
 result = orbff.predict(graph, split=False)
